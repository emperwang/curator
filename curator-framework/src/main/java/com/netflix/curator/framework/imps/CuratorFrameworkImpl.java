/*
 *
 *  Copyright 2011 Netflix, Inc.
 *
 *     Licensed under the Apache License, Version 2.0 (the "License");
 *     you may not use this file except in compliance with the License.
 *     You may obtain a copy of the License at
 *
 *         http://www.apache.org/licenses/LICENSE-2.0
 *
 *     Unless required by applicable law or agreed to in writing, software
 *     distributed under the License is distributed on an "AS IS" BASIS,
 *     WITHOUT WARRANTIES OR CONDITIONS OF ANY KIND, either express or implied.
 *     See the License for the specific language governing permissions and
 *     limitations under the License.
 *
 */
package com.netflix.curator.framework.imps;

import com.google.common.base.Function;
import com.google.common.base.Preconditions;
import com.google.common.util.concurrent.ThreadFactoryBuilder;
import com.netflix.curator.CuratorZookeeperClient;
import com.netflix.curator.RetryLoop;
import com.netflix.curator.TimeTrace;
import com.netflix.curator.framework.CuratorFramework;
import com.netflix.curator.framework.CuratorFrameworkFactory;
import com.netflix.curator.framework.api.*;
import com.netflix.curator.framework.listen.Listenable;
import com.netflix.curator.framework.listen.ListenerContainer;
import com.netflix.curator.framework.state.ConnectionState;
import com.netflix.curator.framework.state.ConnectionStateListener;
import com.netflix.curator.framework.state.ConnectionStateManager;
import com.netflix.curator.utils.EnsurePath;
import com.netflix.curator.utils.ZKPaths;
import org.apache.zookeeper.KeeperException;
import org.apache.zookeeper.WatchedEvent;
import org.apache.zookeeper.Watcher;
import org.apache.zookeeper.ZooKeeper;
import org.slf4j.Logger;
import org.slf4j.LoggerFactory;
import java.io.IOException;
import java.util.Arrays;
import java.util.concurrent.BlockingQueue;
import java.util.concurrent.Callable;
import java.util.concurrent.ExecutorService;
import java.util.concurrent.Executors;
import java.util.concurrent.LinkedBlockingQueue;
import java.util.concurrent.ThreadFactory;
import java.util.concurrent.atomic.AtomicReference;

public class CuratorFrameworkImpl implements CuratorFramework
{
    private final Logger                                                log = LoggerFactory.getLogger(getClass());
    private final CuratorZookeeperClient                                client;
    private final ListenerContainer<CuratorListener>                    listeners;
    private final ListenerContainer<UnhandledErrorListener>             unhandledErrorListeners;
    private final ExecutorService                                       executorService;
    private final BlockingQueue<OperationAndData<?>>                    backgroundOperations;
    private final String                                                namespace;
    private final EnsurePath                                            ensurePath;
    private final ConnectionStateManager                                connectionStateManager;
    private final AtomicReference<AuthInfo>                             authInfo = new AtomicReference<AuthInfo>();
    private final byte[]                                                defaultData;
    private final FailedDeleteManager                                   failedDeleteManager;
    private final CompressionProvider                                   compressionProvider;
    private final ACLProvider                                           aclProvider;

    private enum State
    {
        LATENT,
        STARTED,
        STOPPED
    }
    private final AtomicReference<State>                    state = new AtomicReference<State>(State.LATENT);

    private static class AuthInfo
    {
        final String    scheme;
        final byte[]    auth;

        private AuthInfo(String scheme, byte[] auth)
        {
            this.scheme = scheme;
            this.auth = auth;
        }
    }

    public CuratorFrameworkImpl(CuratorFrameworkFactory.Builder builder) throws IOException
    {
        this.client = new CuratorZookeeperClient
        (
            builder.getZookeeperFactory(),
            builder.getEnsembleProvider(),
            builder.getSessionTimeoutMs(),
            builder.getConnectionTimeoutMs(),
            new Watcher()
            {
                @Override
                public void process(WatchedEvent watchedEvent)
                {
                    CuratorEvent event = new CuratorEventImpl
                    (
                        CuratorFrameworkImpl.this,
                        CuratorEventType.WATCHED,
                        watchedEvent.getState().getIntValue(),
                        unfixForNamespace(watchedEvent.getPath()),
                        null,
                        null,
                        null,
                        null,
                        null,
                        watchedEvent,
                        null
                    );
                    processEvent(event);
                }
            },
            builder.getRetryPolicy()
        );

        listeners = new ListenerContainer<CuratorListener>();
        unhandledErrorListeners = new ListenerContainer<UnhandledErrorListener>();
        backgroundOperations = new LinkedBlockingQueue<OperationAndData<?>>();
        namespace = builder.getNamespace();
        ensurePath = (namespace != null) ? new EnsurePath(ZKPaths.makePath("/", namespace)) : null;
        executorService = Executors.newFixedThreadPool(2, getThreadFactory(builder));  // 1 for listeners, 1 for background ops
        connectionStateManager = new ConnectionStateManager(this, builder.getThreadFactory());
        compressionProvider = builder.getCompressionProvider();
        aclProvider = builder.getAclProvider();

        byte[]      builderDefaultData = builder.getDefaultData();
        defaultData = (builderDefaultData != null) ? Arrays.copyOf(builderDefaultData, builderDefaultData.length) : new byte[0];

        if ( builder.getAuthScheme() != null )
        {
            authInfo.set(new AuthInfo(builder.getAuthScheme(), builder.getAuthValue()));
        }

        failedDeleteManager = new FailedDeleteManager(this);
    }

    private ThreadFactory getThreadFactory(CuratorFrameworkFactory.Builder builder)
    {
        ThreadFactory threadFactory = builder.getThreadFactory();
        if ( threadFactory == null )
        {
            threadFactory = new ThreadFactoryBuilder().setNameFormat("CuratorFramework-%d").build();
        }
        return threadFactory;
    }

    protected CuratorFrameworkImpl(CuratorFrameworkImpl parent)
    {
        client = parent.client;
        listeners = parent.listeners;
        unhandledErrorListeners = parent.unhandledErrorListeners;
        executorService = parent.executorService;
        backgroundOperations = parent.backgroundOperations;
        connectionStateManager = parent.connectionStateManager;
        defaultData = parent.defaultData;
        failedDeleteManager = parent.failedDeleteManager;
        compressionProvider = parent.compressionProvider;
        aclProvider = parent.aclProvider;
        namespace = null;
        ensurePath = null;
    }

    @Override
    public boolean isStarted()
    {
        return state.get() == State.STARTED;
    }

    @Override
    public void     start()
    {
        log.info("Starting");
        if ( !state.compareAndSet(State.LATENT, State.STARTED) )
        {
            IllegalStateException error = new IllegalStateException();
            log.error("Already started", error);
            throw error;
        }

        try
        {
            client.start();
            connectionStateManager.start();

            executorService.submit
            (
                new Callable<Object>()
                {
                    @Override
                    public Object call() throws Exception
                    {
                        backgroundOperationsLoop();
                        return null;
                    }
                }
            );
        }
        catch ( Exception e )
        {
            handleBackgroundOperationException(null, e);
        }
    }

    @Override
    public void     close()
    {
        log.debug("Closing");
        if ( !state.compareAndSet(State.STARTED, State.STOPPED) )
        {
            IllegalStateException error = new IllegalStateException();
            log.error("Already closed", error);
            throw error;
        }

        listeners.forEach
        (
            new Function<CuratorListener, Void>()
            {
                @Override
                public Void apply(CuratorListener listener)
                {
                    CuratorEvent event = new CuratorEventImpl(CuratorFrameworkImpl.this, CuratorEventType.CLOSING, 0, null, null, null, null, null, null, null, null);
                    try
                    {
                        listener.eventReceived(CuratorFrameworkImpl.this, event);
                    }
                    catch ( Exception e )
                    {
                        log.error("Exception while sending Closing event", e);
                    }
                    return null;
                }
            }
        );

        listeners.clear();
        unhandledErrorListeners.clear();
        connectionStateManager.close();
        client.close();
        executorService.shutdownNow();
    }

    @Override
    public CuratorFramework nonNamespaceView()
    {
        Preconditions.checkState(state.get() == State.STARTED, "instance must be started before calling this method");

        return new NonNamespaceFacade(this);
    }

    @Override
    public CreateBuilder create()
    {
        Preconditions.checkState(state.get() == State.STARTED, "instance must be started before calling this method");

        return new CreateBuilderImpl(this);
    }

    @Override
    public DeleteBuilder delete()
    {
        Preconditions.checkState(state.get() == State.STARTED, "instance must be started before calling this method");

        return new DeleteBuilderImpl(this);
    }

    @Override
    public ExistsBuilder checkExists()
    {
        Preconditions.checkState(state.get() == State.STARTED, "instance must be started before calling this method");

        return new ExistsBuilderImpl(this);
    }

    @Override
    public GetDataBuilder getData()
    {
        Preconditions.checkState(state.get() == State.STARTED, "instance must be started before calling this method");

        return new GetDataBuilderImpl(this);
    }

    @Override
    public SetDataBuilder setData()
    {
        Preconditions.checkState(state.get() == State.STARTED, "instance must be started before calling this method");

        return new SetDataBuilderImpl(this);
    }

    @Override
    public GetChildrenBuilder getChildren()
    {
        Preconditions.checkState(state.get() == State.STARTED, "instance must be started before calling this method");

        return new GetChildrenBuilderImpl(this);
    }

    @Override
    public GetACLBuilder getACL()
    {
        Preconditions.checkState(state.get() == State.STARTED, "instance must be started before calling this method");

        return new GetACLBuilderImpl(this);
    }

    @Override
    public SetACLBuilder setACL()
    {
        Preconditions.checkState(state.get() == State.STARTED, "instance must be started before calling this method");

        return new SetACLBuilderImpl(this);
    }

    @Override
<<<<<<< HEAD
=======
    public CuratorTransaction inTransaction()
    {
        Preconditions.checkState(state.get() == State.STARTED, "instance must be started before calling this method");

        return new CuratorTransactionImpl(this);
    }

    @Override
>>>>>>> 0ca5859c
    public Listenable<ConnectionStateListener> getConnectionStateListenable()
    {
        return connectionStateManager.getListenable();
    }

    @Override
    public Listenable<CuratorListener> getCuratorListenable()
    {
        return listeners;
    }

    @Override
    public Listenable<UnhandledErrorListener> getUnhandledErrorListenable()
    {
        return unhandledErrorListeners;
    }

    @Override
    public void sync(String path, Object context)
    {
        Preconditions.checkState(state.get() == State.STARTED, "instance must be started before calling this method");

        path = fixForNamespace(path);

        internalSync(this, path, context);
    }

    protected void internalSync(CuratorFrameworkImpl impl, String path, Object context)
    {
        BackgroundOperation<String> operation = new BackgroundSyncImpl(impl, context);
        backgroundOperations.offer(new OperationAndData<String>(operation, path, null, null));
    }

    @Override
    public CuratorZookeeperClient getZookeeperClient()
    {
        return client;
    }

    @Override
    public EnsurePath newNamespaceAwareEnsurePath(String path)
    {
        return new EnsurePath(fixForNamespace(path));
    }

    ACLProvider getAclProvider()
    {
        return aclProvider;
    }

    FailedDeleteManager getFailedDeleteManager()
    {
        return failedDeleteManager;
    }

    RetryLoop newRetryLoop()
    {
        return client.newRetryLoop();
    }

    ZooKeeper getZooKeeper() throws Exception
    {
        return client.getZooKeeper();
    }

    CompressionProvider getCompressionProvider()
    {
        return compressionProvider;
    }

    @SuppressWarnings({"ThrowableResultOfMethodCallIgnored"})
    <DATA_TYPE> void processBackgroundOperation(OperationAndData<DATA_TYPE> operationAndData, CuratorEvent event)
    {
        boolean     queueOperation = false;
        do
        {
            if ( event == null )
            {
                queueOperation = true;
                break;
            }

            if ( RetryLoop.shouldRetry(event.getResultCode()) )
            {
                if ( client.getRetryPolicy().allowRetry(operationAndData.getThenIncrementRetryCount(), operationAndData.getElapsedTimeMs()) )
                {
                    queueOperation = true;
                }
                else
                {
                    if ( operationAndData.getErrorCallback() != null )
                    {
                        operationAndData.getErrorCallback().retriesExhausted(operationAndData);
                    }

                    KeeperException.Code    code = KeeperException.Code.get(event.getResultCode());
                    Exception               e = null;
                    try
                    {
                        e = (code != null) ? KeeperException.create(code) : null;
                    }
                    catch ( Throwable ignore )
                    {
                    }
                    if ( e == null )
                    {
                        e = new Exception("Unknown result code: " + event.getResultCode());
                    }
                    logError("Background operation retry gave up", e);
                }
                break;
            }

            if ( operationAndData.getCallback() != null )
            {
                sendToBackgroundCallback(operationAndData, event);
                break;
            }

            processEvent(event);
        } while ( false );

        if ( queueOperation )
        {
            backgroundOperations.offer(operationAndData);
        }
    }

    void logError(String reason, final Throwable e)
    {
        if ( (reason == null) || (reason.length() == 0) )
        {
            reason = "n/a";
        }

        log.error(reason, e);
        if ( e instanceof KeeperException.ConnectionLossException )
        {
            connectionStateManager.addStateChange(ConnectionState.LOST);
        }

        final String        localReason = reason;
        unhandledErrorListeners.forEach
        (
            new Function<UnhandledErrorListener, Void>()
            {
                @Override
                public Void apply(UnhandledErrorListener listener)
                {
                    listener.unhandledError(localReason, e);
                    return null;
                }
            }
        );
    }

    String    unfixForNamespace(String path)
    {
        if ( (namespace != null) && (path != null) )
        {
            String      namespacePath = ZKPaths.makePath(namespace, null);
            if ( path.startsWith(namespacePath) )
            {
                path = (path.length() > namespacePath.length()) ? path.substring(namespacePath.length()) : "/";
            }
        }
        return path;
    }

    String    fixForNamespace(String path)
    {
        if ( !ensurePath() )
        {
            return "";
        }
        return ZKPaths.fixForNamespace(namespace, path);
    }

    byte[] getDefaultData()
    {
        return defaultData;
    }

    private boolean ensurePath()
    {
        if ( ensurePath != null )
        {
            try
            {
                ensurePath.ensure(client);
            }
            catch ( Exception e )
            {
                logError("Ensure path threw exception", e);
                return false;
            }
        }
        return true;
    }

    private <DATA_TYPE> void sendToBackgroundCallback(OperationAndData<DATA_TYPE> operationAndData, CuratorEvent event)
    {
        try
        {
            operationAndData.getCallback().processResult(this, event);
        }
        catch ( Exception e )
        {
            handleBackgroundOperationException(operationAndData, e);
        }
    }

    private<DATA_TYPE> void handleBackgroundOperationException(OperationAndData<DATA_TYPE> operationAndData, Throwable e)
    {
        do
        {
            if ( (operationAndData != null) && RetryLoop.isRetryException(e) )
            {
                log.debug("Retry-able exception received", e);
                if ( client.getRetryPolicy().allowRetry(operationAndData.getThenIncrementRetryCount(), operationAndData.getElapsedTimeMs()) )
                {
                    log.debug("Retrying operation");
                    backgroundOperations.offer(operationAndData);
                    break;
                }
                else
                {
                    log.debug("Retry policy did not allow retry");
                    if ( operationAndData.getErrorCallback() != null )
                    {
                        operationAndData.getErrorCallback().retriesExhausted(operationAndData);
                    }
                }
            }

            logError("Background exception was not retry-able or retry gave up", e);
        } while ( false );
    }

    private void backgroundOperationsLoop()
    {
        AuthInfo    auth = authInfo.getAndSet(null);
        if ( auth != null )
        {
            try
            {
                client.getZooKeeper().addAuthInfo(auth.scheme, auth.auth);
            }
            catch ( Exception e )
            {
                logError("addAuthInfo for background operation threw exception", e);
                return;
            }
        }

        while ( !Thread.interrupted() )
        {
            OperationAndData<?>         operationAndData;
            try
            {
                operationAndData = backgroundOperations.take();
            }
            catch ( InterruptedException e )
            {
                Thread.currentThread().interrupt();
                break;
            }

            try
            {
                operationAndData.callPerformBackgroundOperation();
            }
            catch ( Throwable e )
            {
                handleBackgroundOperationException(operationAndData, e);
            }
        }
    }

    private void processEvent(final CuratorEvent curatorEvent)
    {
        validateConnection(curatorEvent);

        listeners.forEach
        (
            new Function<CuratorListener, Void>()
            {
                @Override
                public Void apply(CuratorListener listener)
                {
                    try
                    {
                        TimeTrace trace = client.startTracer("EventListener");
                        listener.eventReceived(CuratorFrameworkImpl.this, curatorEvent);
                        trace.commit();
                    }
                    catch ( Exception e )
                    {
                        logError("Event listener threw exception", e);
                    }
                    return null;
                }
            }
        );
    }

    private void validateConnection(CuratorEvent curatorEvent)
    {
        if ( curatorEvent.getType() == CuratorEventType.WATCHED )
        {
            if ( curatorEvent.getWatchedEvent().getState() == Watcher.Event.KeeperState.Disconnected )
            {
                connectionStateManager.addStateChange(ConnectionState.SUSPENDED);
                internalSync(this, "/", null);  // we appear to have disconnected, force a new ZK event and see if we can connect to another server
            }
            else if ( curatorEvent.getWatchedEvent().getState() == Watcher.Event.KeeperState.Expired )
            {
                connectionStateManager.addStateChange(ConnectionState.LOST);
            }
            else if ( curatorEvent.getWatchedEvent().getState() == Watcher.Event.KeeperState.SyncConnected )
            {
                connectionStateManager.addStateChange(ConnectionState.RECONNECTED);
            }
        }
    }
}<|MERGE_RESOLUTION|>--- conflicted
+++ resolved
@@ -319,17 +319,6 @@
     }
 
     @Override
-<<<<<<< HEAD
-=======
-    public CuratorTransaction inTransaction()
-    {
-        Preconditions.checkState(state.get() == State.STARTED, "instance must be started before calling this method");
-
-        return new CuratorTransactionImpl(this);
-    }
-
-    @Override
->>>>>>> 0ca5859c
     public Listenable<ConnectionStateListener> getConnectionStateListenable()
     {
         return connectionStateManager.getListenable();
