--- conflicted
+++ resolved
@@ -532,162 +532,13 @@
     @Override
     public void performBackgroundOperation(final OperationAndData<PathAndBytes> operationAndData) throws Exception
     {
-<<<<<<< HEAD
-        final TimeTrace trace = client.getZookeeperClient().startTracer("CreateBuilderImpl-Background");
-        
-        if(storingStat == null)
-        {
-            client.getZooKeeper().create
-            (
-                operationAndData.getData().getPath(),
-                operationAndData.getData().getData(),
-                acling.getAclList(operationAndData.getData().getPath()),
-                createMode,
-                new AsyncCallback.StringCallback()
-                {
-                    @Override
-                    public void processResult(int rc, String path, Object ctx, String name)
-                    {
-                        trace.commit();
-
-                        if ( (rc == KeeperException.Code.NONODE.intValue()) && createParentsIfNeeded )
-                        {
-                            backgroundCreateParentsThenNode(client, operationAndData, operationAndData.getData().getPath(), backgrounding, createParentsAsContainers);
-                        }
-                        else if ( (rc == KeeperException.Code.NODEEXISTS.intValue()) && setDataIfExists )
-                        {
-                            backgroundSetData(client, operationAndData, operationAndData.getData().getPath(), backgrounding);
-                        }
-                        else
-                        {
-                            sendBackgroundResponse(rc, path, ctx, name, null, operationAndData);
-                        }
-                    }
-                },
-                backgrounding.getContext()
-            );
-        }
-        else
-        {
-            client.getZooKeeper().create
-            (
-                operationAndData.getData().getPath(),
-                operationAndData.getData().getData(),
-                acling.getAclList(operationAndData.getData().getPath()),
-                createMode,
-                new AsyncCallback.Create2Callback() {
-                    
-                    @Override
-                    public void processResult(int rc, String path, Object ctx, String name, Stat stat) {
-                        trace.commit();
-
-                        if ( stat != null )
-                        {
-                            storingStat.setAversion(stat.getAversion());
-                            storingStat.setCtime(stat.getCtime());
-                            storingStat.setCversion(stat.getCversion());
-                            storingStat.setCzxid(stat.getCzxid());
-                            storingStat.setDataLength(stat.getDataLength());
-                            storingStat.setEphemeralOwner(stat.getEphemeralOwner());
-                            storingStat.setMtime(stat.getMtime());
-                            storingStat.setMzxid(stat.getMzxid());
-                            storingStat.setNumChildren(stat.getNumChildren());
-                            storingStat.setPzxid(stat.getPzxid());
-                            storingStat.setVersion(stat.getVersion());
-                        }
-
-                        if ( (rc == KeeperException.Code.NONODE.intValue()) && createParentsIfNeeded )
-                        {
-                            backgroundCreateParentsThenNode(client, operationAndData, operationAndData.getData().getPath(), backgrounding, createParentsAsContainers);
-                        }
-                        else
-                        {
-                            sendBackgroundResponse(rc, path, ctx, name, stat, operationAndData);
-                        }
-                    }
-                },
-                backgrounding.getContext()
-            );
-        }
-    }
-    
-    @Override
-    public CreateProtectACLCreateModePathAndBytesable<String> storingStatIn(Stat stat) {
-        storingStat = stat;
-        
-        return new CreateProtectACLCreateModePathAndBytesable<String>() {
-
-            @Override
-            public BackgroundPathAndBytesable<String> withACL(List<ACL> aclList) {
-                return CreateBuilderImpl.this.withACL(aclList);
-            }
-
-            @Override
-            public PathAndBytesable<String> inBackground() {
-                return CreateBuilderImpl.this.inBackground();
-            }
-
-            @Override
-            public PathAndBytesable<String> inBackground(Object context) {
-                return CreateBuilderImpl.this.inBackground(context);
-            }
-
-            @Override
-            public PathAndBytesable<String> inBackground(BackgroundCallback callback) {
-                return CreateBuilderImpl.this.inBackground(callback);
-            }
-
-            @Override
-            public PathAndBytesable<String> inBackground(BackgroundCallback callback, Object context) {
-                return CreateBuilderImpl.this.inBackground(callback, context);
-            }
-
-            @Override
-            public PathAndBytesable<String> inBackground(BackgroundCallback callback, Executor executor) {
-                return CreateBuilderImpl.this.inBackground(callback, executor);
-            }
-
-            @Override
-            public PathAndBytesable<String> inBackground(BackgroundCallback callback, Object context,
-                    Executor executor) {
-                return CreateBuilderImpl.this.inBackground(callback, context, executor);
-            }
-
-            @Override
-            public String forPath(String path, byte[] data) throws Exception {
-                return CreateBuilderImpl.this.forPath(path, data);
-            }
-
-            @Override
-            public String forPath(String path) throws Exception {
-                return CreateBuilderImpl.this.forPath(path);
-            }
-
-            @Override
-            public ACLBackgroundPathAndBytesable<String> withMode(CreateMode mode) {
-                return CreateBuilderImpl.this.withMode(mode);
-            }
-
-            @Override
-            public ACLCreateModeBackgroundPathAndBytesable<String> withProtection() {
-                return CreateBuilderImpl.this.withProtection();
-            }
-
-            @Override
-            public ProtectACLCreateModePathAndBytesable<String> creatingParentsIfNeeded() {
-                return CreateBuilderImpl.this.creatingParentsIfNeeded();
-            }
-
-            @Override
-            public ProtectACLCreateModePathAndBytesable<String> creatingParentContainersIfNeeded() {
-                return CreateBuilderImpl.this.creatingParentContainersIfNeeded();
-            }  
-        };
-=======
         try
         {
             final TimeTrace trace = client.getZookeeperClient().startTracer("CreateBuilderImpl-Background");
-            client.getZooKeeper().create
+
+            if(storingStat == null)
+            {
+                client.getZooKeeper().create
                 (
                     operationAndData.getData().getPath(),
                     operationAndData.getData().getData(),
@@ -704,20 +555,140 @@
                             {
                                 backgroundCreateParentsThenNode(client, operationAndData, operationAndData.getData().getPath(), backgrounding, createParentsAsContainers);
                             }
+                            else if ( (rc == KeeperException.Code.NODEEXISTS.intValue()) && setDataIfExists )
+                            {
+                                backgroundSetData(client, operationAndData, operationAndData.getData().getPath(), backgrounding);
+                            }
                             else
                             {
-                                sendBackgroundResponse(rc, path, ctx, name, operationAndData);
+                                sendBackgroundResponse(rc, path, ctx, name, null, operationAndData);
                             }
                         }
                     },
                     backgrounding.getContext()
                 );
+            }
+            else
+            {
+                client.getZooKeeper().create
+                (
+                    operationAndData.getData().getPath(),
+                    operationAndData.getData().getData(),
+                    acling.getAclList(operationAndData.getData().getPath()),
+                    createMode,
+                    new AsyncCallback.Create2Callback() {
+
+                        @Override
+                        public void processResult(int rc, String path, Object ctx, String name, Stat stat) {
+                            trace.commit();
+
+                            if ( stat != null )
+                            {
+                                storingStat.setAversion(stat.getAversion());
+                                storingStat.setCtime(stat.getCtime());
+                                storingStat.setCversion(stat.getCversion());
+                                storingStat.setCzxid(stat.getCzxid());
+                                storingStat.setDataLength(stat.getDataLength());
+                                storingStat.setEphemeralOwner(stat.getEphemeralOwner());
+                                storingStat.setMtime(stat.getMtime());
+                                storingStat.setMzxid(stat.getMzxid());
+                                storingStat.setNumChildren(stat.getNumChildren());
+                                storingStat.setPzxid(stat.getPzxid());
+                                storingStat.setVersion(stat.getVersion());
+                            }
+
+                            if ( (rc == KeeperException.Code.NONODE.intValue()) && createParentsIfNeeded )
+                            {
+                                backgroundCreateParentsThenNode(client, operationAndData, operationAndData.getData().getPath(), backgrounding, createParentsAsContainers);
+                            }
+                            else
+                            {
+                                sendBackgroundResponse(rc, path, ctx, name, stat, operationAndData);
+                            }
+                        }
+                    },
+                    backgrounding.getContext()
+                );
+            }
         }
         catch ( Throwable e )
         {
             backgrounding.checkError(e);
         }
->>>>>>> 84996801
+    }
+    
+    @Override
+    public CreateProtectACLCreateModePathAndBytesable<String> storingStatIn(Stat stat) {
+        storingStat = stat;
+        
+        return new CreateProtectACLCreateModePathAndBytesable<String>() {
+
+            @Override
+            public BackgroundPathAndBytesable<String> withACL(List<ACL> aclList) {
+                return CreateBuilderImpl.this.withACL(aclList);
+            }
+
+            @Override
+            public ErrorListenerPathAndBytesable<String> inBackground() {
+                return CreateBuilderImpl.this.inBackground();
+            }
+
+            @Override
+            public ErrorListenerPathAndBytesable<String> inBackground(Object context) {
+                return CreateBuilderImpl.this.inBackground(context);
+            }
+
+            @Override
+            public ErrorListenerPathAndBytesable<String> inBackground(BackgroundCallback callback) {
+                return CreateBuilderImpl.this.inBackground(callback);
+            }
+
+            @Override
+            public ErrorListenerPathAndBytesable<String> inBackground(BackgroundCallback callback, Object context) {
+                return CreateBuilderImpl.this.inBackground(callback, context);
+            }
+
+            @Override
+            public ErrorListenerPathAndBytesable<String> inBackground(BackgroundCallback callback, Executor executor) {
+                return CreateBuilderImpl.this.inBackground(callback, executor);
+            }
+
+            @Override
+            public ErrorListenerPathAndBytesable<String> inBackground(BackgroundCallback callback, Object context,
+                    Executor executor) {
+                return CreateBuilderImpl.this.inBackground(callback, context, executor);
+            }
+
+            @Override
+            public String forPath(String path, byte[] data) throws Exception {
+                return CreateBuilderImpl.this.forPath(path, data);
+            }
+
+            @Override
+            public String forPath(String path) throws Exception {
+                return CreateBuilderImpl.this.forPath(path);
+            }
+
+            @Override
+            public ACLBackgroundPathAndBytesable<String> withMode(CreateMode mode) {
+                return CreateBuilderImpl.this.withMode(mode);
+            }
+
+            @Override
+            public ACLCreateModeBackgroundPathAndBytesable<String> withProtection() {
+                return CreateBuilderImpl.this.withProtection();
+            }
+
+            @Override
+            public ProtectACLCreateModePathAndBytesable<String> creatingParentsIfNeeded() {
+                return CreateBuilderImpl.this.creatingParentsIfNeeded();
+            }
+
+            @Override
+            public ProtectACLCreateModePathAndBytesable<String> creatingParentContainersIfNeeded() {
+                return CreateBuilderImpl.this.creatingParentContainersIfNeeded();
+            }  
+        };
     }
 
     private static String getProtectedPrefix(String protectedId)
@@ -873,32 +844,32 @@
             }
             
             @Override
-            public PathAndBytesable<String> inBackground(BackgroundCallback callback, Object context, Executor executor) {
+            public ErrorListenerPathAndBytesable<String> inBackground(BackgroundCallback callback, Object context, Executor executor) {
                 return CreateBuilderImpl.this.inBackground(callback, context, executor);
             }
             
             @Override
-            public PathAndBytesable<String> inBackground(BackgroundCallback callback, Executor executor) {
+            public ErrorListenerPathAndBytesable<String> inBackground(BackgroundCallback callback, Executor executor) {
                 return CreateBuilderImpl.this.inBackground(callback, executor);
             }
             
             @Override
-            public PathAndBytesable<String> inBackground(BackgroundCallback callback, Object context) {
+            public ErrorListenerPathAndBytesable<String> inBackground(BackgroundCallback callback, Object context) {
                 return CreateBuilderImpl.this.inBackground(callback, context);
             }
             
             @Override
-            public PathAndBytesable<String> inBackground(BackgroundCallback callback) {
+            public ErrorListenerPathAndBytesable<String> inBackground(BackgroundCallback callback) {
                 return CreateBuilderImpl.this.inBackground(callback);
             }
             
             @Override
-            public PathAndBytesable<String> inBackground(Object context) {
+            public ErrorListenerPathAndBytesable<String> inBackground(Object context) {
                 return CreateBuilderImpl.this.inBackground(context);
             }
             
             @Override
-            public PathAndBytesable<String> inBackground() {
+            public ErrorListenerPathAndBytesable<String> inBackground() {
                 return CreateBuilderImpl.this.inBackground();
             }
             
@@ -931,32 +902,32 @@
             }
 
             @Override
-            public PathAndBytesable<String> inBackground() {
+            public ErrorListenerPathAndBytesable<String> inBackground() {
                 return CreateBuilderImpl.this.inBackground();
             }
 
             @Override
-            public PathAndBytesable<String> inBackground(BackgroundCallback callback, Object context, Executor executor) {
+            public ErrorListenerPathAndBytesable<String> inBackground(BackgroundCallback callback, Object context, Executor executor) {
                 return CreateBuilderImpl.this.inBackground(callback, context, executor);
             }
             
             @Override
-            public PathAndBytesable<String> inBackground(BackgroundCallback callback, Executor executor) {
+            public ErrorListenerPathAndBytesable<String> inBackground(BackgroundCallback callback, Executor executor) {
                 return CreateBuilderImpl.this.inBackground(callback, executor);
             }
             
             @Override
-            public PathAndBytesable<String> inBackground(BackgroundCallback callback, Object context) {
+            public ErrorListenerPathAndBytesable<String> inBackground(BackgroundCallback callback, Object context) {
                 return CreateBuilderImpl.this.inBackground(callback, context);
             }
             
             @Override
-            public PathAndBytesable<String> inBackground(BackgroundCallback callback) {
+            public ErrorListenerPathAndBytesable<String> inBackground(BackgroundCallback callback) {
                 return CreateBuilderImpl.this.inBackground(callback);
             }
             
             @Override
-            public PathAndBytesable<String> inBackground(Object context) {
+            public ErrorListenerPathAndBytesable<String> inBackground(Object context) {
                 return CreateBuilderImpl.this.inBackground(context);
             }
 
