/**
 * Licensed to the Apache Software Foundation (ASF) under one
 * or more contributor license agreements.  See the NOTICE file
 * distributed with this work for additional information
 * regarding copyright ownership.  The ASF licenses this file
 * to you under the Apache License, Version 2.0 (the
 * "License"); you may not use this file except in compliance
 * with the License.  You may obtain a copy of the License at
 *
 *   http://www.apache.org/licenses/LICENSE-2.0
 *
 * Unless required by applicable law or agreed to in writing,
 * software distributed under the License is distributed on an
 * "AS IS" BASIS, WITHOUT WARRANTIES OR CONDITIONS OF ANY
 * KIND, either express or implied.  See the License for the
 * specific language governing permissions and limitations
 * under the License.
 */

package org.apache.curator.framework.state;

import com.google.common.base.Function;
import com.google.common.base.Preconditions;
import org.apache.curator.framework.CuratorFramework;
import org.apache.curator.framework.listen.ListenerContainer;
import org.apache.curator.utils.ThreadUtils;
import org.slf4j.Logger;
import org.slf4j.LoggerFactory;
import java.io.Closeable;
import java.util.concurrent.ArrayBlockingQueue;
import java.util.concurrent.BlockingQueue;
import java.util.concurrent.Callable;
import java.util.concurrent.ExecutorService;
import java.util.concurrent.Executors;
import java.util.concurrent.ThreadFactory;
import java.util.concurrent.TimeUnit;
import java.util.concurrent.atomic.AtomicBoolean;
import java.util.concurrent.atomic.AtomicReference;

/**
 * Used internally to manage connection state
 */
public class ConnectionStateManager implements Closeable
{
    private static final int QUEUE_SIZE;

    static
    {
        int size = 25;
        String property = System.getProperty("ConnectionStateManagerSize", null);
        if ( property != null )
        {
            try
            {
                size = Integer.parseInt(property);
            }
            catch ( NumberFormatException ignore )
            {
                // ignore
            }
        }
        QUEUE_SIZE = size;
    }

    private final Logger log = LoggerFactory.getLogger(getClass());
    private final BlockingQueue<ConnectionState> eventQueue = new ArrayBlockingQueue<ConnectionState>(QUEUE_SIZE);
    private final CuratorFramework client;
    private final int sessionTimeoutMs;
    private final int sessionExpirationPercent;
    private final ListenerContainer<ConnectionStateListener> listeners = new ListenerContainer<ConnectionStateListener>();
    private final AtomicBoolean initialConnectMessageSent = new AtomicBoolean(false);
    private final ExecutorService service;
    private final AtomicReference<State> state = new AtomicReference<State>(State.LATENT);

    // guarded by sync
    private ConnectionState currentConnectionState;
    // guarded by sync
    private long startOfSuspendedEpoch = 0;

    private enum State
    {
        LATENT,
        STARTED,
        CLOSED
    }

    /**
     * @param client        the client
     * @param threadFactory thread factory to use or null for a default
     * @param sessionTimeoutMs the ZK session timeout in milliseconds
     * @param sessionExpirationPercent percentage of negotiated session timeout to use when simulating a session timeout. 0 means don't simulate at all
     */
    public ConnectionStateManager(CuratorFramework client, ThreadFactory threadFactory, int sessionTimeoutMs, int sessionExpirationPercent)
    {
        this.client = client;
        this.sessionTimeoutMs = sessionTimeoutMs;
        this.sessionExpirationPercent = sessionExpirationPercent;
        if ( threadFactory == null )
        {
            threadFactory = ThreadUtils.newThreadFactory("ConnectionStateManager");
        }
        service = Executors.newSingleThreadExecutor(threadFactory);
    }

    /**
     * Start the manager
     */
    public void start()
    {
        Preconditions.checkState(state.compareAndSet(State.LATENT, State.STARTED), "Cannot be started more than once");

        service.submit
            (
                new Callable<Object>()
                {
                    @Override
                    public Object call() throws Exception
                    {
                        processEvents();
                        return null;
                    }
                }
            );
    }

    @Override
    public void close()
    {
        if ( state.compareAndSet(State.STARTED, State.CLOSED) )
        {
            service.shutdownNow();
            listeners.clear();
        }
    }

    /**
     * Return the listenable
     *
     * @return listenable
     */
    public ListenerContainer<ConnectionStateListener> getListenable()
    {
        return listeners;
    }

    /**
     * Change to {@link ConnectionState#SUSPENDED} only if not already suspended and not lost
     *
     * @return true if connection is set to SUSPENDED
     */
    public synchronized boolean setToSuspended()
    {
        if ( state.get() != State.STARTED )
        {
            return false;
        }

        if ( (currentConnectionState == ConnectionState.LOST) || (currentConnectionState == ConnectionState.SUSPENDED) )
        {
            return false;
        }

        setCurrentConnectionState(ConnectionState.SUSPENDED);
        postState(ConnectionState.SUSPENDED);

        return true;
    }

    /**
     * Post a state change. If the manager is already in that state the change
     * is ignored. Otherwise the change is queued for listeners.
     *
     * @param newConnectionState new state
     * @return true if the state actually changed, false if it was already at that state
     */
    public synchronized boolean addStateChange(ConnectionState newConnectionState)
    {
        if ( state.get() != State.STARTED )
        {
            return false;
        }

        ConnectionState previousState = currentConnectionState;
        if ( previousState == newConnectionState )
        {
            return false;
        }
        setCurrentConnectionState(newConnectionState);

        ConnectionState localState = newConnectionState;
        boolean isNegativeMessage = ((newConnectionState == ConnectionState.LOST) || (newConnectionState == ConnectionState.SUSPENDED) || (newConnectionState == ConnectionState.READ_ONLY));
        if ( !isNegativeMessage && initialConnectMessageSent.compareAndSet(false, true) )
        {
            localState = ConnectionState.CONNECTED;
        }

        postState(localState);

        return true;
    }

    public synchronized boolean blockUntilConnected(int maxWaitTime, TimeUnit units) throws InterruptedException
    {
        long startTime = System.currentTimeMillis();

        boolean hasMaxWait = (units != null);
        long maxWaitTimeMs = hasMaxWait ? TimeUnit.MILLISECONDS.convert(maxWaitTime, units) : 0;

        while ( !isConnected() )
        {
            if ( hasMaxWait )
            {
                long waitTime = maxWaitTimeMs - (System.currentTimeMillis() - startTime);
                if ( waitTime <= 0 )
                {
                    return isConnected();
                }

                wait(waitTime);
            }
            else
            {
                wait();
            }
        }
        return isConnected();
    }

    public synchronized boolean isConnected()
    {
        return (currentConnectionState != null) && currentConnectionState.isConnected();
    }

    private void postState(ConnectionState state)
    {
        log.info("State change: " + state);

        notifyAll();

        while ( !eventQueue.offer(state) )
        {
            eventQueue.poll();
            log.warn("ConnectionStateManager queue full - dropping events to make room");
        }
    }

    private void processEvents()
    {
        while ( state.get() == State.STARTED )
        {
<<<<<<< HEAD
            while ( !Thread.currentThread().isInterrupted() && (state.get() == State.STARTED) )
=======
            try
>>>>>>> 36a72d9c
            {
                int lastNegotiatedSessionTimeoutMs = client.getZookeeperClient().getLastNegotiatedSessionTimeoutMs();
                int useSessionTimeoutMs = (lastNegotiatedSessionTimeoutMs > 0) ? lastNegotiatedSessionTimeoutMs : sessionTimeoutMs;
                int pollMaxMs = (useSessionTimeoutMs * 2) / 3; // 2/3 of session timeout
                final ConnectionState newState = eventQueue.poll(pollMaxMs, TimeUnit.MILLISECONDS);
                if ( newState != null )
                {
                    if ( listeners.size() == 0 )
                    {
                        log.warn("There are no ConnectionStateListeners registered.");
                    }

                    listeners.forEach
                        (
                            new Function<ConnectionStateListener, Void>()
                            {
                                @Override
                                public Void apply(ConnectionStateListener listener)
                                {
                                    listener.stateChanged(client, newState);
                                    return null;
                                }
                            }
                        );
                }
                else if ( sessionExpirationPercent > 0 )
                {
                    synchronized(this)
                    {
                        checkSessionExpiration();
                    }
                }
            }
            catch ( InterruptedException e )
            {
                // swallow the interrupt as it's only possible from either a background
                // operation and, thus, doesn't apply to this loop or the instance
                // is being closed in which case the while test will get it
            }
        }
    }

    private void checkSessionExpiration()
    {
        if ( (currentConnectionState == ConnectionState.SUSPENDED) && (startOfSuspendedEpoch != 0) )
        {
            long elapsedMs = System.currentTimeMillis() - startOfSuspendedEpoch;
            int lastNegotiatedSessionTimeoutMs = client.getZookeeperClient().getLastNegotiatedSessionTimeoutMs();
            int useSessionTimeoutMs = (lastNegotiatedSessionTimeoutMs > 0) ? lastNegotiatedSessionTimeoutMs : sessionTimeoutMs;
            useSessionTimeoutMs = (useSessionTimeoutMs * sessionExpirationPercent) / 100;
            if ( elapsedMs >= useSessionTimeoutMs )
            {
                log.warn(String.format("Session timeout has elapsed while SUSPENDED. Injecting a session expiration. Elapsed ms: %d. Adjusted session timeout ms: %d", elapsedMs, useSessionTimeoutMs));
                try
                {
                    // LOL - this method was proposed by me (JZ) in 2013 for totally unrelated reasons
                    // it got added to ZK 3.5 and now does exactly what we need
                    // https://issues.apache.org/jira/browse/ZOOKEEPER-1730
                    client.getZookeeperClient().getZooKeeper().getTestable().injectSessionExpiration();
                }
                catch ( Exception e )
                {
                    log.error("Could not inject session expiration", e);
                }
            }
        }
    }

    private void setCurrentConnectionState(ConnectionState newConnectionState)
    {
        currentConnectionState = newConnectionState;
        startOfSuspendedEpoch = (currentConnectionState == ConnectionState.SUSPENDED) ? System.currentTimeMillis() : 0;
    }
}<|MERGE_RESOLUTION|>--- conflicted
+++ resolved
@@ -248,11 +248,7 @@
     {
         while ( state.get() == State.STARTED )
         {
-<<<<<<< HEAD
-            while ( !Thread.currentThread().isInterrupted() && (state.get() == State.STARTED) )
-=======
             try
->>>>>>> 36a72d9c
             {
                 int lastNegotiatedSessionTimeoutMs = client.getZookeeperClient().getLastNegotiatedSessionTimeoutMs();
                 int useSessionTimeoutMs = (lastNegotiatedSessionTimeoutMs > 0) ? lastNegotiatedSessionTimeoutMs : sessionTimeoutMs;
