--- conflicted
+++ resolved
@@ -76,10 +76,6 @@
             <item name="Schema Support" href="curator-framework/schema.html"/>
         </menu>
 
-        <menu name="Compatibility" inherit="top">
-            <item name="ZooKeeper Versions" href="compatibility.html"/>
-        </menu>
-
         <menu name="Low Level" inherit="top">
             <item name="Framework" href="curator-framework/index.html"/>
             <item name="Utilities" href="utilities.html"/>
@@ -94,6 +90,7 @@
             <item name="Source Code" href="source-repository.html"/>
             <item name="Project Team" href="team-list.html"/>
             <item name="Project Information" href="project-info.html"/>
+            <item name="API Compatibility" href="compatibility.html"/>
             <item name="Javadoc" href="apidocs/index.html"/>
             <item name="Wiki" href="https://cwiki.apache.org/confluence/display/CURATOR"/>
             <item name="Releases" href="https://cwiki.apache.org/confluence/display/CURATOR/Releases"/>
@@ -102,11 +99,7 @@
         <menu name="Extensions" inherit="top">
             <item name="Service Discovery" href="curator-x-discovery/index.html"/>
             <item name="Service Discovery Server" href="curator-x-discovery-server/index.html"/>
-<<<<<<< HEAD
-            <item name="Curator RPC Proxy" href="curator-x-rpc/index.html"/>
-=======
             <item name="Curator Java 8/Async" href="curator-x-async/index.html"/>
->>>>>>> 95b70d2b
         </menu>
 
         <menu name="Community" inherit="top">
