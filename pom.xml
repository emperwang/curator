--- conflicted
+++ resolved
@@ -28,11 +28,7 @@
 
     <groupId>org.apache.curator</groupId>
     <artifactId>apache-curator</artifactId>
-<<<<<<< HEAD
     <version>3.0.0-SNAPSHOT</version>
-=======
-    <version>2.8.1-SNAPSHOT</version>
->>>>>>> d9362d15
     <packaging>pom</packaging>
 
     <name>Apache Curator</name>
